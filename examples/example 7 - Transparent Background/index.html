--- conflicted
+++ resolved
@@ -29,13 +29,8 @@
     // create an new instance of a pixi stage
     var stage = new PIXI.Stage(0x66FF99);
 
-<<<<<<< HEAD
 	// create a renderer instance
 	var renderer = PIXI.autoDetectRenderer(400, 300, {transparent:true});
-=======
-    // create a renderer instance
-    var renderer = PIXI.autoDetectRenderer(400, 300, null, true, true);
->>>>>>> aa6f0850
 
     // add the renderer view element to the DOM
     document.body.appendChild(renderer.view);
