--- conflicted
+++ resolved
@@ -1,16 +1,9 @@
 {
   "name": "@pixi/unsafe-eval",
-<<<<<<< HEAD
-  "version": "5.3.4",
-  "main": "lib/unsafe-eval.js",
-  "module": "lib/unsafe-eval.es.js",
-  "bundle": "dist/unsafe-eval.js",
-=======
   "version": "5.4.0-rc.3",
   "main": "dist/cjs/unsafe-eval.js",
   "module": "dist/esm/unsafe-eval.js",
   "bundle": "dist/browser/unsafe-eval.js",
->>>>>>> fed4c5b9
   "bundleInput": "src/bundle.ts",
   "standalone": true,
   "description": "Adds support for environments that disallow support of new Function",
@@ -31,10 +24,6 @@
     "*.d.ts"
   ],
   "dependencies": {
-<<<<<<< HEAD
-    "@pixi/core": "5.3.4"
-=======
     "@pixi/core": "5.4.0-rc.3"
->>>>>>> fed4c5b9
   }
 }