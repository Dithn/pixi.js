--- conflicted
+++ resolved
@@ -1,16 +1,9 @@
 {
   "name": "@pixi/display",
-<<<<<<< HEAD
-  "version": "5.3.4",
-  "main": "lib/display.js",
-  "module": "lib/display.es.js",
-  "bundle": "dist/display.js",
-=======
   "version": "5.4.0-rc.3",
   "main": "dist/cjs/display.js",
   "module": "dist/esm/display.js",
   "bundle": "dist/browser/display.js",
->>>>>>> fed4c5b9
   "description": "Core display functionality",
   "author": "Mat Groves",
   "contributors": [
@@ -32,14 +25,8 @@
     "*.d.ts"
   ],
   "dependencies": {
-<<<<<<< HEAD
-    "@pixi/math": "5.3.4",
-    "@pixi/settings": "5.3.4",
-    "@pixi/utils": "5.3.4"
-=======
     "@pixi/math": "5.4.0-rc.3",
     "@pixi/settings": "5.4.0-rc.3",
     "@pixi/utils": "5.4.0-rc.3"
->>>>>>> fed4c5b9
   }
 }