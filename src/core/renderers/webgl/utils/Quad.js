--- conflicted
+++ resolved
@@ -58,10 +58,6 @@
     /*
      * @member {glCore.GLBuffer} The vertex buffer
      */
-<<<<<<< HEAD
-
-=======
->>>>>>> 5e82bf0e
     this.vertexBuffer = glCore.GLBuffer.createVertexBuffer(gl, this.interleaved, gl.STATIC_DRAW);
 
     /*
@@ -69,16 +65,11 @@
      */
     this.indexBuffer = glCore.GLBuffer.createIndexBuffer(gl, this.indices, gl.STATIC_DRAW);
 
-<<<<<<< HEAD
-    this.vao = new glCore.VertexArrayObject(gl);
-=======
     /*
      * @member {glCore.VertexArrayObject} The index buffer
      */
     this.vao = new glCore.VertexArrayObject(gl)
 
-
->>>>>>> 5e82bf0e
 }
 
 Quad.prototype.constructor = Quad;
@@ -91,15 +82,9 @@
 {
     this.vao.clear()
     .addIndex(this.indexBuffer)
-<<<<<<< HEAD
     .addAttribute(this.vertexBuffer, shader.attributes.aVertexPosition, this.gl.FLOAT, false, 4 * 4, 0)
     .addAttribute(this.vertexBuffer, shader.attributes.aTextureCoord, this.gl.FLOAT, false, 4 * 4, 2 * 4);
 };
-=======
-    .addAttribute(this.vertexBuffer, shader.attributes.aVertexPosition, gl.FLOAT, false, 4 * 4, 0)
-    .addAttribute(this.vertexBuffer, shader.attributes.aTextureCoord, gl.FLOAT, false, 4 * 4, 2 * 4)
-}
->>>>>>> 5e82bf0e
 
 /**
  * Maps two Rectangle to the quad
